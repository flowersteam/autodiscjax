from autodiscjax import DictTree
import autodiscjax.modules.grnwrappers as grn
from autodiscjax.utils.misc import wall_sticky_collision, wall_elastic_collision, wall_force_field_collision
import importlib
from jax import vmap
import jax.numpy as jnp
import jax.random as jrandom
import jax.tree_util as jtu
import matplotlib.pyplot as plt
import sbmltoodejax
from tempfile import NamedTemporaryFile


def load_system(model_idx, n_steps):
    biomodel_odejax_file = NamedTemporaryFile(suffix=".py")
    biomodel_xml_body = sbmltoodejax.biomodels_api.get_content_for_model(model_idx)
    model_data = sbmltoodejax.parse.ParseSBMLFile(biomodel_xml_body)
    sbmltoodejax.modulegeneration.GenerateModel(model_data, biomodel_odejax_file.name)
    spec = importlib.util.spec_from_file_location("ModelSpec", biomodel_odejax_file.name)
    module = importlib.util.module_from_spec(spec)
    spec.loader.exec_module(module)
    grnstep_cls = getattr(module, "ModelStep")
    grnstep = grnstep_cls()
    y0 = getattr(module, "y0")
    w0 = getattr(module, "w0")
    c = getattr(module, "c")
    t0 = getattr(module, "t0")
    system_rollout = grn.GRNRollout(n_steps=n_steps, y0=y0, w0=w0, c=c, t0=t0,
                                    deltaT=0.1, grn_step=grnstep)
    return system_rollout

def test_noise_perturbation():
    key = jrandom.PRNGKey(0)

    # Load the system
    biomodel_id = 29
    n_steps = 2000
    system_rollout = load_system(biomodel_id, n_steps)

    for variant in ["noise_y", "noise_w", "noise_c"]:
        if "w" in variant and len(system_rollout.w0) == 0:
            continue
        perturbed_intervals = []
        for t_idx in range(5, int(n_steps*0.1/2), 5):
            perturbed_intervals.append([t_idx-0.1/2, t_idx+0.1/2])
        std = 0.05

        perturbation_fn = grn.PiecewiseAddConstantIntervention(
            time_to_interval_fn=grn.TimeToInterval(intervals=perturbed_intervals))

        perturbation_params_tree = DictTree()
        for var_idx in range(system_rollout.out_shape[variant[-1]+"s"][0]):
            perturbation_params_tree[variant[-1]][var_idx] = "placeholder"
        perturbation_params_treedef = jtu.tree_structure(perturbation_params_tree)
        perturbation_params_shape = jtu.tree_map(lambda _: (len(perturbed_intervals),),
                                                 perturbation_params_tree)
        perturbation_params_dtype = jtu.tree_map(lambda _: jnp.float32, perturbation_params_tree)

        perturbation_generator = grn.NoisePerturbationGenerator(perturbation_params_treedef,
                                                                perturbation_params_shape,
                                                                perturbation_params_dtype,
                                                                std=std)

        # Batch modules
        batched_perturbation_generator = vmap(perturbation_generator, in_axes=(0, 0), out_axes=0)
        batched_system_rollout = vmap(system_rollout, in_axes=(0, None, 0, None, 0), out_axes=0)

        # Rollouts with default trajectory
        batch_size = 3
        key, *subkeys = jrandom.split(key, num=batch_size + 1)
        default_system_outputs, log_data = batched_system_rollout(jnp.array(subkeys), None, None, None, None)

        # Sample perturbation params
        key, *subkeys = jrandom.split(key, num=batch_size + 1)
        perturbation_params, log_data = batched_perturbation_generator(jnp.array(subkeys), default_system_outputs)

        # Evaluation Rollout with perturbations
        key, *subkeys = jrandom.split(key, num=batch_size + 1)
        after_system_outputs, log_data = batched_system_rollout(jnp.array(subkeys), None, None, perturbation_fn,
                                                               perturbation_params)

        # Show results
        fig, ax = plt.subplots(1, batch_size)
        for sample_idx in range(batch_size):
            for y_idx in range(system_rollout.out_shape.ys[0]):
                ax[sample_idx].scatter(default_system_outputs.ts[sample_idx], default_system_outputs.ys[sample_idx, y_idx], s=2, label="before")
                ax[sample_idx].scatter(after_system_outputs.ts[sample_idx], after_system_outputs.ys[sample_idx, y_idx], s=2, label="after")
        plt.legend()
        plt.suptitle(variant)
        plt.show()


def test_push_perturbation():
    key = jrandom.PRNGKey(1)

    # Load the system
    biomodel_id = 29
    n_steps = 2000
    system_rollout = load_system(biomodel_id, n_steps)

    for variant in ["push_y", "push_w", "push_c"]:
        if "w" in variant and len(system_rollout.w0) == 0:
            continue
<<<<<<< HEAD
        perturbed_intervals = []
        perturbed_intervals.append([int(n_steps * 0.1 / 2)-0.1/2, int(n_steps * 0.1 / 2)+0.1/2])
=======
        t1 = n_steps*0.1/4
        t2 = n_steps*0.1*3/4
        perturbed_intervals = [[t1-0.1/2, t1+0.1/2], [t2-0.1/2, t2+0.1/2]]
>>>>>>> e8cd76a4
        magnitude = 0.2

        perturbation_fn = grn.PiecewiseAddConstantIntervention(
            time_to_interval_fn=grn.TimeToInterval(intervals=perturbed_intervals))

        perturbation_params_tree = DictTree()
        for var_idx in range(system_rollout.out_shape[variant[-1] + "s"][0]):
            perturbation_params_tree[variant[-1]][var_idx] = "placeholder"
        perturbation_params_treedef = jtu.tree_structure(perturbation_params_tree)
        perturbation_params_shape = jtu.tree_map(lambda _: (len(perturbed_intervals),),
                                                 perturbation_params_tree)
        perturbation_params_dtype = jtu.tree_map(lambda _: jnp.float32, perturbation_params_tree)

        perturbation_generator = grn.PushPerturbationGenerator(perturbation_params_treedef,
                                                               perturbation_params_shape,
                                                               perturbation_params_dtype,
                                                               n_pushes=len(perturbed_intervals),
                                                               magnitude=magnitude)

        # Batch modules
        batched_perturbation_generator = vmap(perturbation_generator, in_axes=(0, 0), out_axes=0)
        batched_system_rollout = vmap(system_rollout, in_axes=(0, None, 0, None, 0), out_axes=0)

        # Rollouts with default trajectory
        batch_size = 3
        key, *subkeys = jrandom.split(key, num=batch_size + 1)
        default_system_outputs, log_data = batched_system_rollout(jnp.array(subkeys), None, None, None, None)

        # Sample perturbation params
        key, *subkeys = jrandom.split(key, num=batch_size + 1)
        perturbation_params, log_data = batched_perturbation_generator(jnp.array(subkeys), default_system_outputs)

        # Evaluation Rollout with perturbations
        key, *subkeys = jrandom.split(key, num=batch_size + 1)
        after_system_outputs, log_data = batched_system_rollout(jnp.array(subkeys), None, None, perturbation_fn,
                                                                perturbation_params)

        # Show results
        fig, ax = plt.subplots(1, batch_size)
        for sample_idx in range(batch_size):
            for y_idx in range(system_rollout.out_shape.ys[0]):
                ax[sample_idx].scatter(default_system_outputs.ts[sample_idx],
                                       default_system_outputs.ys[sample_idx, y_idx], s=2, label="before")
                ax[sample_idx].scatter(after_system_outputs.ts[sample_idx], after_system_outputs.ys[sample_idx, y_idx],
                                       s=2, label="after")
        plt.legend()
        plt.suptitle(variant)
        plt.show()

def test_wall_perturbation():
    key = jrandom.PRNGKey(0)

    # Load the system
    biomodel_id = 341
    n_steps = 1000
    system_rollout = load_system(biomodel_id, n_steps)

    # Wall perturbation Module
    wall_type = "force_field"
    perturbed_intervals = [[0, n_steps*0.1]]
    perturbed_node_ids = [0, 1]
    n_walls = 3
    walls_intersection_window = [[0.1, 0.2], [0.4, 0.5], [0.7, 0.8]]  # in distance travelled from 0 to 1.0, of size n_walls
    walls_length_range = [[0.1, 0.1]] * n_walls
    walls_sigma = [1e-2, 1e-4]

    if wall_type == "elastic":
        collision_fn = jtu.Partial(vmap(wall_elastic_collision, in_axes=(None, None, 0, 0), out_axes=(0, 0)))
    elif wall_type == "force_field":
        collision_fn = jtu.Partial(vmap(wall_force_field_collision, in_axes=(None, None, 0, 0), out_axes=(0, 0)))

    perturbation_fn = grn.PiecewiseWallCollisionIntervention(
        time_to_interval_fn=grn.TimeToInterval(intervals=perturbed_intervals),
        collision_fn=collision_fn)

    perturbation_params_tree = DictTree()
    for y_idx in perturbed_node_ids:
        perturbation_params_tree.y[y_idx] = "placeholder"
    perturbation_params_tree.sigma = "placeholder"

    perturbation_params_treedef = jtu.tree_structure(perturbation_params_tree)

    perturbation_params_shape = jtu.tree_map(lambda _: (n_walls, 2, len(perturbed_intervals),),
                                             perturbation_params_tree)
    perturbation_params_dtype = jtu.tree_map(lambda _: jnp.float32, perturbation_params_tree)

    perturbation_generator = grn.WallPerturbationGenerator(perturbation_params_treedef,
                                                           perturbation_params_shape,
                                                           perturbation_params_dtype,
                                                           n_walls,
                                                           walls_intersection_window,
                                                           walls_length_range,
                                                           walls_sigma)

    # Batch modules
    batched_perturbation_generator = vmap(perturbation_generator, in_axes=(0, 0), out_axes=0)
    batched_system_rollout = vmap(system_rollout, in_axes=(0, None, 0, None, 0), out_axes=0)

    # Rollouts with default trajectory
    batch_size = 5
    key, *subkeys = jrandom.split(key, num=batch_size+1)
    default_system_outputs, log_data = batched_system_rollout(jnp.array(subkeys), None, None, None, None)

    # Sample wall perturbation params
    key, *subkeys = jrandom.split(key, num=batch_size+1)
    perturbation_params, log_data = batched_perturbation_generator(jnp.array(subkeys), default_system_outputs)

    # Evaluation Rollout with wall perturbations
    key, *subkeys = jrandom.split(key, num=batch_size+1)
    wall_system_outputs, log_data = batched_system_rollout(jnp.array(subkeys), None, None, perturbation_fn, perturbation_params)

    # Show results
    for sample_idx in range(batch_size):
        plt.figure()
        plt.scatter(default_system_outputs.ys[sample_idx, perturbed_node_ids[0]], default_system_outputs.ys[sample_idx, perturbed_node_ids[1]], s=2, label="before")
        plt.scatter(wall_system_outputs.ys[sample_idx, perturbed_node_ids[0]], wall_system_outputs.ys[sample_idx, perturbed_node_ids[1]], s=2, label="after")
        for wall_idx in range(n_walls):
            plt.plot(perturbation_params.y[perturbed_node_ids[0]][sample_idx, wall_idx].squeeze(),
                     perturbation_params.y[perturbed_node_ids[1]][sample_idx, wall_idx].squeeze())
        plt.legend()
        plt.show()


def test_system_rollout():
    key = jrandom.PRNGKey(0)

    # Load the system
    biomodel_id = 341
    n_steps = 100
    system_rollout = load_system(biomodel_id, n_steps)

    # test in default mode
    key, subkey = jrandom.split(key)
    system_outputs, log_data = system_rollout(subkey)
    system_rollout.out_sanity_check(system_outputs)

    # test in batch mode
    batch_size = 50
    batched_system_rollout = vmap(system_rollout, in_axes=(0), out_axes=(0, None))
    key, *subkeys = jrandom.split(key, num=batch_size+1)
    batched_system_outputs, log_data = batched_system_rollout(jnp.array(subkeys))
    vmap(system_rollout.out_sanity_check)(batched_system_outputs)

    for sample_idx in range(batch_size):
        assert (batched_system_outputs.ys[sample_idx] == system_outputs.ys).all()
<|MERGE_RESOLUTION|>--- conflicted
+++ resolved
@@ -101,14 +101,9 @@
     for variant in ["push_y", "push_w", "push_c"]:
         if "w" in variant and len(system_rollout.w0) == 0:
             continue
-<<<<<<< HEAD
-        perturbed_intervals = []
-        perturbed_intervals.append([int(n_steps * 0.1 / 2)-0.1/2, int(n_steps * 0.1 / 2)+0.1/2])
-=======
         t1 = n_steps*0.1/4
         t2 = n_steps*0.1*3/4
         perturbed_intervals = [[t1-0.1/2, t1+0.1/2], [t2-0.1/2, t2+0.1/2]]
->>>>>>> e8cd76a4
         magnitude = 0.2
 
         perturbation_fn = grn.PiecewiseAddConstantIntervention(
