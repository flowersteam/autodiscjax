--- conflicted
+++ resolved
@@ -81,14 +81,6 @@
         n_leaves = self.out_treedef.num_leaves
         # set one magnitude factor to [-1,1] and others to [-1..1]
         key, subkey = jrandom.split(key)
-<<<<<<< HEAD
-        factors = jrandom.uniform(subkey, shape=(n_leaves,), minval=-1., maxval=1.)
-        key, subkey = jrandom.split(key)
-        max_dir = jrandom.choice(subkey, jnp.arange(factors.shape[0]))
-        key, subkey = jrandom.split(key)
-        max_dir_sign = jrandom.choice(subkey, jnp.array([-1., 1.]))
-        factors = factors.at[max_dir].set(max_dir_sign)
-=======
         factors = jrandom.uniform(subkey, shape=(n_leaves, self.n_pushes), minval=-1., maxval=1.)
         key, subkey = jrandom.split(key)
         max_dir = jrandom.choice(subkey, jnp.arange(factors.shape[0]), shape=(self.n_pushes,))
@@ -96,7 +88,6 @@
         max_dir_sign = jrandom.choice(subkey, jnp.array([-1., 1.]), shape=(self.n_pushes,))
         for push_idx in range(self.n_pushes):
             factors = factors.at[max_dir, push_idx].set(max_dir_sign[push_idx])
->>>>>>> e8cd76a4
         out_params = jtu.tree_map(lambda factor, mag: factor * mag, self.out_treedef.unflatten(factors), magnitude)
 
         return out_params, None
